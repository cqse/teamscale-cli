--- conflicted
+++ resolved
@@ -4,7 +4,6 @@
 
 ## Installation
 
-<<<<<<< HEAD
 **This guide uses `pip` and `python`. If you prefer Python 3, you'll probably have to replace all occurrences with `pip3` and `python3`.**
 
 1. Install `libgit2` (https://libgit2.org) on all platforms except Windows
@@ -14,26 +13,21 @@
 
 2. Install `teamscale-cli` via pip:
 
-	```bash
-	$ pip install teamscale-cli
-	```
+    ```bash
+    $ pip install teamscale-cli
+    ```
 
-	The `teamscale-cli` executable will be installed to `~/.local/bin/teamscale-cli`. Please ensure it is on your `PATH`.
+    The `teamscale-cli` executable will be installed to `~/.local/bin/teamscale-cli`. Please ensure it is on your `PATH`.
 
 3. Copy the example configuration file [.teamscale-precommit.config](./config/.teamscale-precommit.config) to the root directory of the repository you want to analyze. Edit it and insert all the necessary data. You can find your personal access token by opening Teamscale and clicking on your Avatar in the top right corner.
 
-4. Use `teamscale-cli` as a compile or build command in your editor. See below for instructions for popular editors. Provide a file or folder within your repository as input. The general invocation looks like this:
+5. The behavior of the client can be tweaked with several arguments. Run the client with the ```-h``` argument to get the usage.
 
-	```bash
-	$ teamscale-cli [OPTIONS] CURRENTLY_OPENED_EDITOR_FILE
-	```
+    ```bash
+    $ teamscale-cli [OPTIONS] CURRENTLY_OPENED_EDITOR_FILE
+    ```
 
 ## How it works
-=======
-1. Install `libgit2` (https://libgit2.org) on all platforms except Windows
-    - On macOS use `brew install libgit2`.
-    - Not necessary on Windows as `libgit2` is already packaged with the `pygit` dependency.
->>>>>>> b4e6f852
 
 `teamscale-cli` will use the path you specify on the command line to locate your .git directory. It then uploads all [local uncommitted changes known to Git](#how-does-change-detection-work) to the Teamscale server and project you configured in the config file. The client then waits until Teamscale has analyzed these changes, and outputs findings on `stdout` in the following format:
 
@@ -49,12 +43,8 @@
 teamscale-cli CURRENTLY_OPENED_EDITOR_FILE
 ```
 
-<<<<<<< HEAD
 will output only pre-commit findings, i.e. findings that were added or removed due to your local changes. This includes all changes known to Git, not just the `CURRENTLY_OPENED_EDITOR_FILE`. Existing findings will not be output.
 Use this if you are only interested in the impact your local code changes will have on the findings.
-=======
-3. Copy the configuration file `config/.teamscale-precommit.config` to the root directory of the repository you want to analyze. Edit it and insert all the necessary data. You can find your personal access token by opening Teamscale and clicking on your Avatar in the top right corner.
->>>>>>> b4e6f852
 
 ```
 teamscale-cli --fetch-existing-findings CURRENTLY_OPENED_EDITOR_FILE
@@ -64,13 +54,9 @@
 Use this if you also want to have a look at existing findings in the currently opened file, e.g. to clean up old findings while you code.
 **We recommend you use this mode as you can use it to see both the existing findings in the currently opened file (regardless of whether it is changed locally or not and the impact of your local changes before you commit them. This gives you the opportunity to look at existing findings in the files you open and clean some of them up while you work on your code.**
 
-<<<<<<< HEAD
 ```
 teamscale-cli --fetch-existing-findings-in-changes CURRENTLY_OPENED_EDITOR_FILE
 ```
-=======
-5. The behavior of the client can be tweaked with several arguments. Run the client with the `-h` argument to get the usage.
->>>>>>> b4e6f852
 
 will output pre-commit findings for all locally changed files plus all existing, unchanged findings in all locally changed files.
 Use this if you always want to clean up in all files where you have made changes.
@@ -100,19 +86,7 @@
 
 ![Configuring the Build Phase in Xcode](config/xcode_1.png)
 
-<<<<<<< HEAD
 Screenshot of findings shown in Xcode:
-=======
-As you're on a Mac, make sure to use the correct Python version in that snippet, which might be `python3`. Also keep in mind that Xcode might run its own copy of python. You might want to explicitly specify the python executable.
-Sometimes, macOS does not find `teamscale-cli`. In that case, you can also use the following snippet:
-
-```bash
-# Make sure to point to the python for which you installed the teamscale-cli.
-python3 -c "from teamscale_precommit_client.precommit_client import run;run()" ${SRCROOT} --fail-on-red-findings
-```
-
-The option `--fail-on-red-findings` will fail your Xcode build if new RED findings were found. You might decide to drop that flag. If you've done it right, Xcode will show all findings inlined as seen on the following screenshot:
->>>>>>> b4e6f852
 
 ![Teamscale Findings in Xcode](config/xcode_2.png)
 
@@ -127,21 +101,14 @@
 
 ### Qt Creator
 
-<<<<<<< HEAD
 In order to use the pre-commit Analysis in Qt Creator you need to add a new Kit (Teamscale does _not_ have to be the default Kit).
-Go to `Projects > Manage Kits... > Kits > Add`  
-=======
-### QTCreator
-In order to use the precommit Analysis in QTCreator you need to add a new Kit (Teamscale does **not** have to be the default one)  
-Go to `Tools` -> `Options` -> `Kits` -> `Add`
->>>>>>> b4e6f852
+Go to `Tools > Options > Kits > Add`  
 
 ![New Teamscale Kit](config/qtcreator_1.png)
 
 The compiler must be set to gcc as this will be used to parse the console output of the tool.
 
-<<<<<<< HEAD
-Next you need to add the actual run config to each of your QtCreator projects.
+Next you need to add the actual build config to each of your QtCreator projects.
 Go to `Projects > Teamscale > Build` and remove all default `Build` and `Clean Steps` (there should be a small `x` when hovering over them).
 Add a new build configuration:
 
@@ -151,23 +118,6 @@
 
 * Executable: `python`
 * Command line arguments: `-c "from teamscale_precommit_client.precommit_client import run;run()" --fetch-existing-findings --log-to-stderr %{CurrentDocument:FilePath}`
-=======
-Next you need to add the actual build config, which has to be configured for every project. Go to `Projects` -> `Teamscale` -> `Build` and remove all default `Build` and `Clean Steps` (there should be a small x when hovering over them).
-Then, add a new build step and select `Custom Process Step`.
-Configure it as follows:
-```
-Command: python3 (or python)
-Arguments: -c "from teamscale_precommit_client.precommit_client import run;run()" --log-to-stderr %{CurrentProject:Path}
-```
-
-![Precommit](config/qtcreator_2.png)
-
-Note that the flag **--log-to-stderr** is mandatory, otherwise QTCreator will not recognize the findings.  
-The environment variable `%{CurrentProject:Path}` can be changed to `%{CurrentDocument:FilePath}` for example, which will make the precommit analysis only fetch findings for the currently opened file.  
-For other possible environment variables click on the little **A->B** button (Marked with a red box in the picture above).  
-The last parameter has to be either a folder or specific file for which the precommit analysis should be run, so here you can add as many different precommit analyses configuration as you wish.  
-If you want to see the different options of the precommit analysis itself, just run it with the `-h` flag.
->>>>>>> b4e6f852
 
 The flag `--log-to-stderr` is required as otherwise QtCreator will not recognize the findings.  
 
