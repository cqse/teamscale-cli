--- conflicted
+++ resolved
@@ -139,50 +139,7 @@
 
 ## Troubleshooting
 
-<<<<<<< HEAD
-By default, the precommit analysis client will fetch new findings in the changes you've made as well as findings that have existed in code you have modified. You can tweak this behavior using the following flags:
-
-```
-  --exclude-findings-in-changed-code
-                        Determines whether to exclude findings in changed code
-                        (default: False)
-  --fetch-existing-findings
-                        When this option is set, existing findings in the
-                        specified file are fetched in addition to precommit
-                        findings. (default: False)
-  --fetch-existing-findings-in-changes
-                        When this option is set, existing findings in all
-                        changed files are fetched in addition to precommit
-                        findings. (default: False)
-  --fetch-all-findings
-                        When this option is set, all existing findings in the
-                        repo are fetched in addition to precommit findings.
-                        (default: False)
-```
-
-Be cautious using these flags as there might be many findings in your code base.
-
-### Other command line options
-
-```
-  --fail-on-red-findings
-                        When this option is set, the precommit client will exit
-                        with a non-zero return value whenever RED findings were
-                        among the precommit findings. (default: False)
-  --omit-links-to-findings
-                        By default, each finding includes a link to the
-                        corresponding finding in Teamscale. Setting this
-                        option omits these links. (default: False)
-  --verify
-                        Path to different certificate file.  See requests' verify
-                        parameter in http://docs.python-requests.org/en/latest/user/advanced/#ssl-cert-verification
-                        Other possible values: True, False (default: True)
-  --path-prefix PATH_PREFIX
-                        Path prefix on Teamscale as configured with "Prepend repository identifier" or "Path prefix transformation"
-```
-=======
 - If python does not find the name `ConverterMapping` try uninstalling the `python-configparser` system package and install `configparser` via pip.
->>>>>>> 98066d7d
 
 ## Limits
 
